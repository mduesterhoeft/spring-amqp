<?xml version="1.0" encoding="UTF-8"?>
<<<<<<< HEAD
<project xsi:schemaLocation="http://maven.apache.org/POM/4.0.0 http://maven.apache.org/xsd/maven-4.0.0.xsd" xmlns="http://maven.apache.org/POM/4.0.0"
    xmlns:xsi="http://www.w3.org/2001/XMLSchema-instance">
  <modelVersion>4.0.0</modelVersion>
  <groupId>org.springframework.amqp.samples</groupId>
  <artifactId>helloworld</artifactId>
  <version>1.0.0.BUILD-SNAPSHOT</version>
  <name>Spring AMQP Hello World</name>
  <description>Shows the usage of Spring AMQP integration classes</description>
  <build>
    <plugins>
      <plugin>
        <artifactId>maven-compiler-plugin</artifactId>
        <configuration>
          <source>1.5</source>
          <target>1.5</target>
        </configuration>
      </plugin>
      <plugin>
        <artifactId>maven-surefire-plugin</artifactId>
        <configuration>
          <includes>
            <include>**/*Tests.java</include>
            <include>**/Client.java</include>
            <include>**/Server.java</include>
          </includes>
          <excludes>
            <exclude>**/*Abstract*.java</exclude>
          </excludes>
        </configuration>
      </plugin>
    </plugins>
  </build>
  <dependencies>
    <dependency>
      <groupId>aspectj</groupId>
      <artifactId>aspectjweaver</artifactId>
      <version>1.5.4</version>
      <scope>runtime</scope>
    </dependency>
    <dependency>
      <groupId>org.springframework.amqp</groupId>
      <artifactId>spring-amqp-core</artifactId>
      <version>1.0.0.BUILD-SNAPSHOT</version>
      <scope>compile</scope>
    </dependency>
    <dependency>
      <groupId>org.springframework.amqp</groupId>
      <artifactId>spring-rabbit-admin</artifactId>
      <version>1.0.0.BUILD-SNAPSHOT</version>
      <scope>compile</scope>
    </dependency>
    <dependency>
      <groupId>log4j</groupId>
      <artifactId>log4j</artifactId>
      <version>1.2.14</version>
      <scope>runtime</scope>
    </dependency>
    <dependency>
      <groupId>cglib</groupId>
      <artifactId>cglib-nodep</artifactId>
      <version>2.2</version>
      <scope>runtime</scope>
    </dependency>
    <dependency>
      <groupId>aspectj</groupId>
      <artifactId>aspectjrt</artifactId>
      <version>1.5.4</version>
      <scope>runtime</scope>
    </dependency>
    <dependency>
      <groupId>com.rabbitmq</groupId>
      <artifactId>amqp-client</artifactId>
      <version>1.8.1</version>
      <scope>compile</scope>
    </dependency>
    <dependency>
      <groupId>org.springframework</groupId>
      <artifactId>spring-context-support</artifactId>
      <version>3.0.3.RELEASE</version>
      <scope>runtime</scope>
    </dependency>
    <dependency>
      <groupId>org.springframework</groupId>
      <artifactId>spring-aop</artifactId>
      <version>3.0.3.RELEASE</version>
      <scope>compile</scope>
    </dependency>
    <dependency>
      <groupId>org.springframework</groupId>
      <artifactId>spring-oxm</artifactId>
      <version>3.0.3.RELEASE</version>
      <scope>compile</scope>
    </dependency>
    <dependency>
      <groupId>org.springframework.amqp</groupId>
      <artifactId>spring-rabbit</artifactId>
      <version>1.0.0.BUILD-SNAPSHOT</version>
      <scope>compile</scope>
    </dependency>
    <dependency>
      <groupId>junit</groupId>
      <artifactId>junit</artifactId>
      <version>4.7</version>
      <scope>test</scope>
    </dependency>
    <dependency>
      <groupId>org.springframework</groupId>
      <artifactId>spring-test</artifactId>
      <version>3.0.3.RELEASE</version>
      <scope>test</scope>
    </dependency>
  </dependencies>
  <properties>
    <project.build.sourceEncoding>UTF8</project.build.sourceEncoding>
  </properties>
=======
<project xmlns="http://maven.apache.org/POM/4.0.0"
	xsi:schemaLocation="http://maven.apache.org/POM/4.0.0 http://maven.apache.org/maven-v4_0_0.xsd"
	xmlns:xsi="http://www.w3.org/2001/XMLSchema-instance">
	<modelVersion>4.0.0</modelVersion>
	<groupId>org.springframework.samples.spring</groupId>
	<artifactId>spring-rabbit-helloworld</artifactId>
	<version>1.0.0.BUILD-SNAPSHOT</version>
	<packaging>jar</packaging>
	<name>Spring AMQP Hello World</name>
	<url>http://www.springframework.org</url>
	<description>
		<![CDATA[
      This project shows the usage of Spring AMQP integration classes.
    ]]>
	</description>
	<properties>
		<maven.test.failure.ignore>true</maven.test.failure.ignore>
		<rabbitmq.version>1.8.1</rabbitmq.version>
		<spring.framework.version>3.0.3.RELEASE</spring.framework.version>
		<spring.amqp.version>1.0.0.BUILD-SNAPSHOT</spring.amqp.version>
	</properties>
	<profiles>
		<profile>
			<id>strict</id>
			<properties>
				<maven.test.failure.ignore>false</maven.test.failure.ignore>
			</properties>
		</profile>
	</profiles>

	<dependencies>

		<dependency>
  			<groupId>org.springframework.amqp</groupId>
  			<artifactId>spring-amqp</artifactId>
  			<version>${spring.amqp.version}</version>
		</dependency>
		<dependency>
  			<groupId>org.springframework.amqp</groupId>
  			<artifactId>spring-rabbit</artifactId>
  			<version>${spring.amqp.version}</version>
		</dependency>	
		<dependency>
  			<groupId>org.springframework.amqp</groupId>
  			<artifactId>spring-rabbit-admin</artifactId>
  			<version>${spring.amqp.version}</version>
		</dependency>	
		<dependency>
  			<groupId>com.rabbitmq</groupId>
  			<artifactId>amqp-client</artifactId>
  			<version>${rabbitmq.version}</version>
		</dependency>

		<dependency>
			<groupId>org.springframework</groupId>
			<artifactId>spring-test</artifactId>
			<version>${spring.framework.version}</version>
			<scope>test</scope>
		</dependency>
		<dependency>
			<groupId>org.springframework</groupId>
			<artifactId>spring-context-support</artifactId>
			<version>${spring.framework.version}</version>
			<scope>runtime</scope>
		</dependency>
		<dependency>
			<groupId>org.springframework</groupId>
			<artifactId>spring-aop</artifactId>
			<version>${spring.framework.version}</version>
		</dependency>
		<dependency>
			<groupId>org.springframework</groupId>
			<artifactId>spring-oxm</artifactId>
			<version>${spring.framework.version}</version>
		</dependency>
		<dependency>
			<groupId>cglib</groupId>
			<artifactId>cglib-nodep</artifactId>
			<version>2.2</version>
		</dependency>
		<dependency>
			<groupId>aspectj</groupId>
			<artifactId>aspectjrt</artifactId>
			<version>1.5.4</version>
		</dependency>
		<dependency>
			<groupId>aspectj</groupId>
			<artifactId>aspectjweaver</artifactId>
			<version>1.5.4</version>
		</dependency>
		
		
		<dependency>
			<groupId>junit</groupId>
			<artifactId>junit</artifactId>
			<version>4.7</version>
			<scope>test</scope>
		</dependency>
		
		<dependency>
			<groupId>log4j</groupId>
			<artifactId>log4j</artifactId>
			<version>1.2.14</version>
			<scope>runtime</scope>
		</dependency>
		
	</dependencies>

	<build>
		<pluginManagement>
			<plugins>
				<plugin>
					<groupId>com.springsource.bundlor</groupId>
					<artifactId>com.springsource.bundlor.maven</artifactId>
					<version>1.0.0.M1B</version>
				</plugin>
				<plugin>
					<artifactId>maven-assembly-plugin</artifactId>
					<inherited>false</inherited>
					<configuration>
						<descriptorRefs>
							<descriptorRef>project</descriptorRef>
						</descriptorRefs>
					</configuration>
				</plugin>
			</plugins>
		</pluginManagement>
		<plugins>
			<plugin>
				<groupId>org.apache.maven.plugins</groupId>
				<artifactId>maven-compiler-plugin</artifactId>
				<configuration>
					<source>1.5</source>
					<target>1.5</target>
				</configuration>
			</plugin>
			<plugin>
				<groupId>org.apache.maven.plugins</groupId>
				<artifactId>maven-surefire-plugin</artifactId>
				<configuration>
					<!--forkMode>pertest</forkMode-->
					<includes>
						<include>**/*Tests.java</include>
					</includes>
					<excludes>
						<exclude>**/Abstract*.java</exclude>
					</excludes>
				</configuration>
			</plugin>
		</plugins>
	</build>

	<pluginRepositories>
		<pluginRepository>
			<id>Codehaus</id>
			<url>http://repository.codehaus.org/</url>
			<snapshots>
				<enabled>false</enabled>
			</snapshots>
		</pluginRepository>
	</pluginRepositories>
	<distributionManagement>
		<downloadUrl>http://www.springframework.org/download</downloadUrl>
		<site>
			<id>staging</id>
			<url>file:///${user.dir}/target/staging/org.springframework.batch.archetype/${pom.artifactId}</url>
		</site>
		<repository>
			<id>spring-release</id>
			<name>Spring Release Repository</name>
			<url>file:///${user.dir}/target/staging/release</url>
		</repository>
		<snapshotRepository>
			<id>spring-snapshot</id>
			<name>Spring Snapshot Repository</name>
			<url>file:///${user.dir}/target/staging/snapshot</url>
		</snapshotRepository>
	</distributionManagement>
>>>>>>> 13f1f2e8
</project><|MERGE_RESOLUTION|>--- conflicted
+++ resolved
@@ -1,5 +1,4 @@
 <?xml version="1.0" encoding="UTF-8"?>
-<<<<<<< HEAD
 <project xsi:schemaLocation="http://maven.apache.org/POM/4.0.0 http://maven.apache.org/xsd/maven-4.0.0.xsd" xmlns="http://maven.apache.org/POM/4.0.0"
     xmlns:xsi="http://www.w3.org/2001/XMLSchema-instance">
   <modelVersion>4.0.0</modelVersion>
@@ -41,7 +40,7 @@
     </dependency>
     <dependency>
       <groupId>org.springframework.amqp</groupId>
-      <artifactId>spring-amqp-core</artifactId>
+      <artifactId>spring-amqp</artifactId>
       <version>1.0.0.BUILD-SNAPSHOT</version>
       <scope>compile</scope>
     </dependency>
@@ -115,184 +114,4 @@
   <properties>
     <project.build.sourceEncoding>UTF8</project.build.sourceEncoding>
   </properties>
-=======
-<project xmlns="http://maven.apache.org/POM/4.0.0"
-	xsi:schemaLocation="http://maven.apache.org/POM/4.0.0 http://maven.apache.org/maven-v4_0_0.xsd"
-	xmlns:xsi="http://www.w3.org/2001/XMLSchema-instance">
-	<modelVersion>4.0.0</modelVersion>
-	<groupId>org.springframework.samples.spring</groupId>
-	<artifactId>spring-rabbit-helloworld</artifactId>
-	<version>1.0.0.BUILD-SNAPSHOT</version>
-	<packaging>jar</packaging>
-	<name>Spring AMQP Hello World</name>
-	<url>http://www.springframework.org</url>
-	<description>
-		<![CDATA[
-      This project shows the usage of Spring AMQP integration classes.
-    ]]>
-	</description>
-	<properties>
-		<maven.test.failure.ignore>true</maven.test.failure.ignore>
-		<rabbitmq.version>1.8.1</rabbitmq.version>
-		<spring.framework.version>3.0.3.RELEASE</spring.framework.version>
-		<spring.amqp.version>1.0.0.BUILD-SNAPSHOT</spring.amqp.version>
-	</properties>
-	<profiles>
-		<profile>
-			<id>strict</id>
-			<properties>
-				<maven.test.failure.ignore>false</maven.test.failure.ignore>
-			</properties>
-		</profile>
-	</profiles>
-
-	<dependencies>
-
-		<dependency>
-  			<groupId>org.springframework.amqp</groupId>
-  			<artifactId>spring-amqp</artifactId>
-  			<version>${spring.amqp.version}</version>
-		</dependency>
-		<dependency>
-  			<groupId>org.springframework.amqp</groupId>
-  			<artifactId>spring-rabbit</artifactId>
-  			<version>${spring.amqp.version}</version>
-		</dependency>	
-		<dependency>
-  			<groupId>org.springframework.amqp</groupId>
-  			<artifactId>spring-rabbit-admin</artifactId>
-  			<version>${spring.amqp.version}</version>
-		</dependency>	
-		<dependency>
-  			<groupId>com.rabbitmq</groupId>
-  			<artifactId>amqp-client</artifactId>
-  			<version>${rabbitmq.version}</version>
-		</dependency>
-
-		<dependency>
-			<groupId>org.springframework</groupId>
-			<artifactId>spring-test</artifactId>
-			<version>${spring.framework.version}</version>
-			<scope>test</scope>
-		</dependency>
-		<dependency>
-			<groupId>org.springframework</groupId>
-			<artifactId>spring-context-support</artifactId>
-			<version>${spring.framework.version}</version>
-			<scope>runtime</scope>
-		</dependency>
-		<dependency>
-			<groupId>org.springframework</groupId>
-			<artifactId>spring-aop</artifactId>
-			<version>${spring.framework.version}</version>
-		</dependency>
-		<dependency>
-			<groupId>org.springframework</groupId>
-			<artifactId>spring-oxm</artifactId>
-			<version>${spring.framework.version}</version>
-		</dependency>
-		<dependency>
-			<groupId>cglib</groupId>
-			<artifactId>cglib-nodep</artifactId>
-			<version>2.2</version>
-		</dependency>
-		<dependency>
-			<groupId>aspectj</groupId>
-			<artifactId>aspectjrt</artifactId>
-			<version>1.5.4</version>
-		</dependency>
-		<dependency>
-			<groupId>aspectj</groupId>
-			<artifactId>aspectjweaver</artifactId>
-			<version>1.5.4</version>
-		</dependency>
-		
-		
-		<dependency>
-			<groupId>junit</groupId>
-			<artifactId>junit</artifactId>
-			<version>4.7</version>
-			<scope>test</scope>
-		</dependency>
-		
-		<dependency>
-			<groupId>log4j</groupId>
-			<artifactId>log4j</artifactId>
-			<version>1.2.14</version>
-			<scope>runtime</scope>
-		</dependency>
-		
-	</dependencies>
-
-	<build>
-		<pluginManagement>
-			<plugins>
-				<plugin>
-					<groupId>com.springsource.bundlor</groupId>
-					<artifactId>com.springsource.bundlor.maven</artifactId>
-					<version>1.0.0.M1B</version>
-				</plugin>
-				<plugin>
-					<artifactId>maven-assembly-plugin</artifactId>
-					<inherited>false</inherited>
-					<configuration>
-						<descriptorRefs>
-							<descriptorRef>project</descriptorRef>
-						</descriptorRefs>
-					</configuration>
-				</plugin>
-			</plugins>
-		</pluginManagement>
-		<plugins>
-			<plugin>
-				<groupId>org.apache.maven.plugins</groupId>
-				<artifactId>maven-compiler-plugin</artifactId>
-				<configuration>
-					<source>1.5</source>
-					<target>1.5</target>
-				</configuration>
-			</plugin>
-			<plugin>
-				<groupId>org.apache.maven.plugins</groupId>
-				<artifactId>maven-surefire-plugin</artifactId>
-				<configuration>
-					<!--forkMode>pertest</forkMode-->
-					<includes>
-						<include>**/*Tests.java</include>
-					</includes>
-					<excludes>
-						<exclude>**/Abstract*.java</exclude>
-					</excludes>
-				</configuration>
-			</plugin>
-		</plugins>
-	</build>
-
-	<pluginRepositories>
-		<pluginRepository>
-			<id>Codehaus</id>
-			<url>http://repository.codehaus.org/</url>
-			<snapshots>
-				<enabled>false</enabled>
-			</snapshots>
-		</pluginRepository>
-	</pluginRepositories>
-	<distributionManagement>
-		<downloadUrl>http://www.springframework.org/download</downloadUrl>
-		<site>
-			<id>staging</id>
-			<url>file:///${user.dir}/target/staging/org.springframework.batch.archetype/${pom.artifactId}</url>
-		</site>
-		<repository>
-			<id>spring-release</id>
-			<name>Spring Release Repository</name>
-			<url>file:///${user.dir}/target/staging/release</url>
-		</repository>
-		<snapshotRepository>
-			<id>spring-snapshot</id>
-			<name>Spring Snapshot Repository</name>
-			<url>file:///${user.dir}/target/staging/snapshot</url>
-		</snapshotRepository>
-	</distributionManagement>
->>>>>>> 13f1f2e8
 </project>