--- conflicted
+++ resolved
@@ -1,31 +1,24 @@
 # maven
 target
-.ant-targets-build.xml
-src/ant/.ant-targets-upload-dist.xml
-<<<<<<< HEAD
 
 # gradle
 build
 .gradle
 
-# vim
-*.swp
+# eclipse
+.classpath
+.settings
+.springBeans
+.project
 
 # idea
 *.iml
 *.iws
+*.ipr
 
-# eclipse
-.classpath
-.classpath.old
-.settings
-.springBeans
-.project
+# vim
+*.sw?
 
 # other
 .DS_Store
-spring-amqp.ipr
-=======
-*.swp
-erl_crash.dump
->>>>>>> bd813994
+erl_crash.dump